<<<<<<< HEAD
﻿<Project DefaultTargets="Build" xmlns="http://schemas.microsoft.com/developer/msbuild/2003" ToolsVersion="3.5">
  <PropertyGroup>
    <ProjectType>Local</ProjectType>
    <ProductVersion>9.0.30729</ProductVersion>
    <SchemaVersion>2.0</SchemaVersion>
    <ProjectGuid>{1E8FECC7-9E9B-4275-A938-D956F5E5D4F8}</ProjectGuid>
    <Configuration Condition=" '$(Configuration)' == '' ">Debug</Configuration>
    <Platform Condition=" '$(Platform)' == '' ">AnyCPU</Platform>
    <AssemblyName>Rhino.Mocks</AssemblyName>
    <DefaultClientScript>JScript</DefaultClientScript>
    <DefaultHTMLPageLayout>Grid</DefaultHTMLPageLayout>
    <DefaultTargetSchema>IE50</DefaultTargetSchema>
    <DelaySign>false</DelaySign>
    <OutputType>Library</OutputType>
    <RootNamespace>Rhino.Mocks</RootNamespace>
    <RunPostBuildEvent>OnBuildSuccess</RunPostBuildEvent>
    <SignAssembly>true</SignAssembly>
    <AssemblyOriginatorKeyFile>..\ayende-open-source.snk</AssemblyOriginatorKeyFile>
    <FileUpgradeFlags>
    </FileUpgradeFlags>
    <OldToolsVersion>2.0</OldToolsVersion>
    <UpgradeBackupLocation>
    </UpgradeBackupLocation>
    <TargetFrameworkVersion>v3.5</TargetFrameworkVersion>
  </PropertyGroup>
  <PropertyGroup Condition=" '$(Configuration)|$(Platform)' == 'Debug|AnyCPU' ">
    <OutputPath>bin\debug\</OutputPath>
    <AllowUnsafeBlocks>false</AllowUnsafeBlocks>
    <BaseAddress>285212672</BaseAddress>
    <CheckForOverflowUnderflow>false</CheckForOverflowUnderflow>
    <DefineConstants>TRACE;DEBUG;DOTNET35</DefineConstants>
    <DocumentationFile>bin\debug\Rhino.Mocks.XML</DocumentationFile>
    <DebugSymbols>true</DebugSymbols>
    <FileAlignment>4096</FileAlignment>
    <NoStdLib>false</NoStdLib>
    <Optimize>false</Optimize>
    <RegisterForComInterop>false</RegisterForComInterop>
    <RemoveIntegerChecks>false</RemoveIntegerChecks>
    <TreatWarningsAsErrors>true</TreatWarningsAsErrors>
    <WarningLevel>4</WarningLevel>
    <UseVSHostingProcess>true</UseVSHostingProcess>
  </PropertyGroup>
  <PropertyGroup Condition=" '$(Configuration)|$(Platform)' == 'Release|AnyCPU' ">
    <OutputPath>bin\Release\</OutputPath>
    <AllowUnsafeBlocks>false</AllowUnsafeBlocks>
    <BaseAddress>285212672</BaseAddress>
    <CheckForOverflowUnderflow>false</CheckForOverflowUnderflow>
    <DefineConstants>TRACE;dotNet2</DefineConstants>
    <DebugSymbols>true</DebugSymbols>
    <FileAlignment>4096</FileAlignment>
    <NoStdLib>false</NoStdLib>
    <Optimize>true</Optimize>
    <RegisterForComInterop>false</RegisterForComInterop>
    <RemoveIntegerChecks>false</RemoveIntegerChecks>
    <TreatWarningsAsErrors>false</TreatWarningsAsErrors>
    <WarningLevel>4</WarningLevel>
    <DebugType>pdbonly</DebugType>
    <DocumentationFile>Rhino.Mocks.XML</DocumentationFile>
  </PropertyGroup>
  <ItemGroup>
    <Reference Include="Castle.Core, Version=1.0.3.0, Culture=neutral, PublicKeyToken=407dd0808d44fbdc, processorArchitecture=MSIL">
      <SpecificVersion>False</SpecificVersion>
      <HintPath>..\SharedLibs\Castle.Core.dll</HintPath>
    </Reference>
    <Reference Include="Castle.DynamicProxy2, Version=2.1.0.0, Culture=neutral, PublicKeyToken=407dd0808d44fbdc, processorArchitecture=MSIL">
      <SpecificVersion>False</SpecificVersion>
      <HintPath>..\SharedLibs\Castle.DynamicProxy2.dll</HintPath>
    </Reference>
    <Reference Include="System">
      <Name>System</Name>
    </Reference>
    <Reference Include="System.Core">
      <RequiredTargetFramework>3.5</RequiredTargetFramework>
    </Reference>
  </ItemGroup>
  <ItemGroup>
    <Compile Include="Arg.cs" />
    <Compile Include="ArgManager.cs" />
    <Compile Include="BackToRecordOptions.cs" />
    <Compile Include="Constraints\AbstractConstraint.cs">
      <SubType>Code</SubType>
    </Compile>
    <Compile Include="Constraints\Constraints.cs">
      <SubType>Code</SubType>
    </Compile>
    <Compile Include="Constraints\AllPropertiesMatchConstraint.cs" />
    <Compile Include="Constraints\IsArg.cs" />
    <Compile Include="Constraints\ListArg.cs" />
    <Compile Include="Constraints\OutRefArgDummy.cs" />
    <Compile Include="Constraints\PublicField.cs" />
    <Compile Include="Constraints\Is.cs">
      <SubType>Code</SubType>
    </Compile>
    <Compile Include="Constraints\List.cs">
      <SubType>Code</SubType>
    </Compile>
    <Compile Include="Constraints\Property.cs">
      <SubType>Code</SubType>
    </Compile>
    <Compile Include="Constraints\Text.cs">
      <SubType>Code</SubType>
    </Compile>
    <Compile Include="Constraints\TextArg.cs" />
    <Compile Include="Delegates.cs" />
    <Compile Include="DoNotExpect.cs" />
    <Compile Include="Exceptions\ExpectationViolationException.cs">
      <SubType>Code</SubType>
    </Compile>
    <Compile Include="Exceptions\ObjectNotMockFromThisRepositoryException.cs">
      <SubType>Code</SubType>
    </Compile>
    <Compile Include="Expect.cs">
      <SubType>Code</SubType>
    </Compile>
    <Compile Include="Expectations\AbstractExpectation.cs">
      <SubType>Code</SubType>
    </Compile>
    <Compile Include="Expectations\AnyArgsExpectation.cs">
      <SubType>Code</SubType>
    </Compile>
    <Compile Include="Expectations\ArgsEqualExpectation.cs">
      <SubType>Code</SubType>
    </Compile>
    <Compile Include="Expectations\CallbackExpectation.cs">
      <SubType>Code</SubType>
    </Compile>
    <Compile Include="Expectations\ConstraintsExpectation.cs">
      <SubType>Code</SubType>
    </Compile>
    <Compile Include="ExpectationVerificationInformation.cs" />
    <Compile Include="Impl\Invocation\Actions\HandleEvent.cs" />
    <Compile Include="Impl\Invocation\Actions\InvokeMethodAgainstMockedObject.cs" />
    <Compile Include="Impl\Invocation\Actions\InvokeProperty.cs" />
    <Compile Include="Impl\Invocation\Actions\Proceed.cs" />
    <Compile Include="Impl\Invocation\Actions\RegularInvocation.cs" />
    <Compile Include="Impl\Invocation\InvocationVisitor.cs" />
    <Compile Include="Impl\Invocation\InvocationVisitorsFactory.cs" />
    <Compile Include="Impl\Invocation\Specifications\AndSpecification.cs" />
    <Compile Include="Impl\Invocation\Specifications\FollowsEventNamingStandard.cs" />
    <Compile Include="Impl\Invocation\Specifications\IsAnEventInvocation.cs" />
    <Compile Include="Impl\Invocation\Specifications\IsAnInvocationOfAMethodBelongingToObject.cs" />
    <Compile Include="Impl\Invocation\Specifications\IsAnInvocationOnAMockedObject.cs" />
    <Compile Include="Impl\Invocation\Specifications\IsAPropertyInvocation.cs" />
    <Compile Include="Impl\Invocation\Specifications\IsInvocationThatShouldTargetOriginal.cs" />
    <Compile Include="Impl\Invocation\Specifications\NamedEventExistsOnDeclaringType.cs" />
    <Compile Include="Impl\NullLogger.cs" />
    <Compile Include="Impl\RemotingMock\IRemotingProxyOperation.cs" />
    <Compile Include="Impl\RemotingMock\RemotingMockGenerator.cs" />
    <Compile Include="Impl\RemotingMock\RemotingProxyDetector.cs" />
    <Compile Include="Impl\RemotingMock\RemotingInvocation.cs" />
    <Compile Include="Impl\RemotingMock\RemotingProxy.cs" />
    <Compile Include="Impl\RemotingMock\RemotingProxyMockedObjectGetter.cs" />
    <Compile Include="Impl\TextWriterExpectationLogger.cs" />
    <Compile Include="Impl\StubRecordMockState.cs" />
    <Compile Include="Impl\StubReplayMockState.cs" />
    <Compile Include="Impl\TraceWriterExpectationLogger.cs" />
    <Compile Include="Impl\TraceWriterWithStackTraceExpectationWriter.cs" />
    <Compile Include="Interfaces\IExpectationLogger.cs" />
    <Compile Include="Interfaces\IInvocationAction.cs" />
    <Compile Include="Interfaces\IPartialMockMarker.cs" />
    <Compile Include="Interfaces\ISpecification.cs" />
    <Compile Include="Interfaces\OriginalCallOptions.cs" />
    <Compile Include="MethodInvocation.cs" />
    <Compile Include="MockRepositoryAAA.cs" />
    <Compile Include="MockRepositoryRecordPlayback.cs" />
    <Compile Include="Properties\AssemblyInfo.cs" />
    <Compile Include="RhinoMocksExtensions.cs" />
    <Compile Include="Utilities\GenericsUtil.cs" />
    <Compile Include="Generated\ExpectationsListGenerated.cs">
      <SubType>Code</SubType>
    </Compile>
    <Compile Include="Generated\ProxyMethodExpectationsDictionaryGenerated.cs">
      <SubType>Code</SubType>
    </Compile>
    <Compile Include="Generated\ProxyStateDictionaryGenerated.cs">
      <SubType>Code</SubType>
    </Compile>
    <Compile Include="Impl\CreateMethodExpectation.cs">
      <SubType>Code</SubType>
    </Compile>
    <Compile Include="Impl\CreateMethodExpectationForSetupResult.cs">
      <SubType>Code</SubType>
    </Compile>
    <Compile Include="Impl\DelegateTargetInterfaceCreator.cs" />
    <Compile Include="Impl\EventRaiser.cs" />
    <Compile Include="Impl\MethodOptions.cs">
      <SubType>Code</SubType>
    </Compile>
    <Compile Include="Impl\MockedObjectsEquality.cs">
      <SubType>Code</SubType>
    </Compile>
    <Compile Include="Impl\ProxyInstance.cs">
      <SubType>Code</SubType>
    </Compile>
    <Compile Include="Impl\Range.cs">
      <SubType>Code</SubType>
    </Compile>
    <Compile Include="Impl\RecordDynamicMockState.cs">
      <SubType>Code</SubType>
    </Compile>
    <Compile Include="Impl\RecordMockState.cs">
      <SubType>Code</SubType>
    </Compile>
    <Compile Include="Impl\RecordPartialMockState.cs" />
    <Compile Include="Impl\RepeatableOption.cs">
      <SubType>Code</SubType>
    </Compile>
    <Compile Include="Impl\ReplayDynamicMockState.cs">
      <SubType>Code</SubType>
    </Compile>
    <Compile Include="Impl\ReplayMockState.cs">
      <SubType>Code</SubType>
    </Compile>
    <Compile Include="Impl\ReplayPartialMockState.cs" />
    <Compile Include="Impl\RhinoInterceptor.cs">
      <SubType>Code</SubType>
    </Compile>
    <Compile Include="Impl\Validate.cs">
      <SubType>Code</SubType>
    </Compile>
    <Compile Include="Impl\VerifiedMockState.cs">
      <SubType>Code</SubType>
    </Compile>
    <Compile Include="Interfaces\ICreateMethodExpectation.cs">
      <SubType>Code</SubType>
    </Compile>
    <Compile Include="Interfaces\IEventRaiser.cs" />
    <Compile Include="Interfaces\IExpectation.cs">
      <SubType>Code</SubType>
    </Compile>
    <Compile Include="Interfaces\IMethodOptions.cs">
      <SubType>Code</SubType>
    </Compile>
    <Compile Include="Interfaces\IMethodRecorder.cs">
      <SubType>Code</SubType>
    </Compile>
    <Compile Include="Interfaces\IMockedObject.cs">
      <SubType>Code</SubType>
    </Compile>
    <Compile Include="Interfaces\IMockState.cs">
      <SubType>Code</SubType>
    </Compile>
    <Compile Include="Interfaces\IRepeat.cs">
      <SubType>Code</SubType>
    </Compile>
    <Compile Include="LastCall.cs">
      <SubType>Code</SubType>
    </Compile>
    <Compile Include="MethodRecorders\MethodRecorderBase.cs">
      <SubType>Code</SubType>
    </Compile>
    <Compile Include="MethodRecorders\OrderedMethodRecorder.cs">
      <SubType>Code</SubType>
    </Compile>
    <Compile Include="MethodRecorders\ProxyMethodExpectationTriplet.cs">
      <SubType>Code</SubType>
    </Compile>
    <Compile Include="MethodRecorders\ProxyMethodPair.cs">
      <SubType>Code</SubType>
    </Compile>
    <Compile Include="MethodRecorders\RecorderChanger.cs">
      <SubType>Code</SubType>
    </Compile>
    <Compile Include="MethodRecorders\UnorderedMethodRecorder.cs">
      <SubType>Code</SubType>
    </Compile>
    <Compile Include="Mocker.cs" />
    <Compile Include="MockRepository.cs">
      <SubType>Code</SubType>
    </Compile>
    <Compile Include="RhinoMocks.cs" />
    <Compile Include="SetupResult.cs">
      <SubType>Code</SubType>
    </Compile>
    <Compile Include="Utilities\MethodCallUtil.cs">
      <SubType>Code</SubType>
    </Compile>
    <Compile Include="Utilities\ReturnValueUtil.cs">
      <SubType>Code</SubType>
    </Compile>
    <Compile Include="With.cs" />
    <Compile Include="CompatabilityWith2.0.cs" />
    <Compile Include="__ProtectAttribute.cs" />
    <None Include="..\ayende-open-source.snk">
      <Link>ayende-open-source.snk</Link>
    </None>
    <None Include="Diagram.cd" />
    <None Include="Diagrams\Constraints.cd" />
    <None Include="Diagrams\Expectations.cd" />
    <None Include="Diagrams\MethodRecorders.cd" />
    <None Include="Diagrams\MockStates.cd" />
  </ItemGroup>
  <ItemGroup>
    <Service Include="{B4F97281-0DBD-4835-9ED8-7DFB966E87FF}" />
  </ItemGroup>
  <Import Project="$(MSBuildBinPath)\Microsoft.CSharp.targets" />
=======
﻿<Project DefaultTargets="Build" xmlns="http://schemas.microsoft.com/developer/msbuild/2003" ToolsVersion="3.5">
  <PropertyGroup>
    <ProjectType>Local</ProjectType>
    <ProductVersion>9.0.30729</ProductVersion>
    <SchemaVersion>2.0</SchemaVersion>
    <ProjectGuid>{1E8FECC7-9E9B-4275-A938-D956F5E5D4F8}</ProjectGuid>
    <Configuration Condition=" '$(Configuration)' == '' ">Debug</Configuration>
    <Platform Condition=" '$(Platform)' == '' ">AnyCPU</Platform>
    <AssemblyName>Rhino.Mocks</AssemblyName>
    <DefaultClientScript>JScript</DefaultClientScript>
    <DefaultHTMLPageLayout>Grid</DefaultHTMLPageLayout>
    <DefaultTargetSchema>IE50</DefaultTargetSchema>
    <DelaySign>false</DelaySign>
    <OutputType>Library</OutputType>
    <RootNamespace>Rhino.Mocks</RootNamespace>
    <RunPostBuildEvent>OnBuildSuccess</RunPostBuildEvent>
    <SignAssembly>true</SignAssembly>
    <AssemblyOriginatorKeyFile>..\ayende-open-source.snk</AssemblyOriginatorKeyFile>
    <FileUpgradeFlags>
    </FileUpgradeFlags>
    <OldToolsVersion>2.0</OldToolsVersion>
    <UpgradeBackupLocation>
    </UpgradeBackupLocation>
    <TargetFrameworkVersion>v3.5</TargetFrameworkVersion>
  </PropertyGroup>
  <PropertyGroup Condition=" '$(Configuration)|$(Platform)' == 'Debug|AnyCPU' ">
    <OutputPath>bin\debug\</OutputPath>
    <AllowUnsafeBlocks>false</AllowUnsafeBlocks>
    <BaseAddress>285212672</BaseAddress>
    <CheckForOverflowUnderflow>false</CheckForOverflowUnderflow>
    <DefineConstants>TRACE;DEBUG;DOTNET35</DefineConstants>
    <DocumentationFile>bin\debug\Rhino.Mocks.XML</DocumentationFile>
    <DebugSymbols>true</DebugSymbols>
    <FileAlignment>4096</FileAlignment>
    <NoStdLib>false</NoStdLib>
    <Optimize>false</Optimize>
    <RegisterForComInterop>false</RegisterForComInterop>
    <RemoveIntegerChecks>false</RemoveIntegerChecks>
    <TreatWarningsAsErrors>true</TreatWarningsAsErrors>
    <WarningLevel>4</WarningLevel>
    <UseVSHostingProcess>true</UseVSHostingProcess>
    <NoWarn>1607</NoWarn>
  </PropertyGroup>
  <PropertyGroup Condition=" '$(Configuration)|$(Platform)' == 'Release|AnyCPU' ">
    <OutputPath>bin\Release\</OutputPath>
    <AllowUnsafeBlocks>false</AllowUnsafeBlocks>
    <BaseAddress>285212672</BaseAddress>
    <CheckForOverflowUnderflow>false</CheckForOverflowUnderflow>
    <DefineConstants>TRACE;dotNet2</DefineConstants>
    <DebugSymbols>true</DebugSymbols>
    <FileAlignment>4096</FileAlignment>
    <NoStdLib>false</NoStdLib>
    <Optimize>true</Optimize>
    <RegisterForComInterop>false</RegisterForComInterop>
    <RemoveIntegerChecks>false</RemoveIntegerChecks>
    <TreatWarningsAsErrors>false</TreatWarningsAsErrors>
    <WarningLevel>4</WarningLevel>
    <DebugType>pdbonly</DebugType>
    <DocumentationFile>Rhino.Mocks.XML</DocumentationFile>
  </PropertyGroup>
  <ItemGroup>
    <Reference Include="Castle.Core, Version=1.0.3.0, Culture=neutral, PublicKeyToken=407dd0808d44fbdc, processorArchitecture=MSIL">
      <SpecificVersion>False</SpecificVersion>
      <HintPath>..\SharedLibs\Castle.Core.dll</HintPath>
    </Reference>
    <Reference Include="Castle.DynamicProxy2, Version=2.1.0.0, Culture=neutral, PublicKeyToken=407dd0808d44fbdc, processorArchitecture=MSIL">
      <SpecificVersion>False</SpecificVersion>
      <HintPath>..\SharedLibs\Castle.DynamicProxy2.dll</HintPath>
    </Reference>
    <Reference Include="System">
      <Name>System</Name>
    </Reference>
    <Reference Include="System.Core">
      <RequiredTargetFramework>3.5</RequiredTargetFramework>
    </Reference>
  </ItemGroup>
  <ItemGroup>
    <Compile Include="Arg.cs" />
    <Compile Include="ArgManager.cs" />
    <Compile Include="BackToRecordOptions.cs" />
    <Compile Include="Constraints\AbstractConstraint.cs">
      <SubType>Code</SubType>
    </Compile>
    <Compile Include="Constraints\Constraints.cs">
      <SubType>Code</SubType>
    </Compile>
    <Compile Include="Constraints\AllPropertiesMatchConstraint.cs" />
    <Compile Include="Constraints\IsArg.cs" />
    <Compile Include="Constraints\ListArg.cs" />
    <Compile Include="Constraints\OutRefArgDummy.cs" />
    <Compile Include="Constraints\PublicField.cs" />
    <Compile Include="Constraints\Is.cs">
      <SubType>Code</SubType>
    </Compile>
    <Compile Include="Constraints\List.cs">
      <SubType>Code</SubType>
    </Compile>
    <Compile Include="Constraints\Property.cs">
      <SubType>Code</SubType>
    </Compile>
    <Compile Include="Constraints\Text.cs">
      <SubType>Code</SubType>
    </Compile>
    <Compile Include="Constraints\TextArg.cs" />
    <Compile Include="Delegates.cs" />
    <Compile Include="DoNotExpect.cs" />
    <Compile Include="Exceptions\ExpectationViolationException.cs">
      <SubType>Code</SubType>
    </Compile>
    <Compile Include="Exceptions\ObjectNotMockFromThisRepositoryException.cs">
      <SubType>Code</SubType>
    </Compile>
    <Compile Include="Expect.cs">
      <SubType>Code</SubType>
    </Compile>
    <Compile Include="Expectations\AbstractExpectation.cs">
      <SubType>Code</SubType>
    </Compile>
    <Compile Include="Expectations\AnyArgsExpectation.cs">
      <SubType>Code</SubType>
    </Compile>
    <Compile Include="Expectations\ArgsEqualExpectation.cs">
      <SubType>Code</SubType>
    </Compile>
    <Compile Include="Expectations\CallbackExpectation.cs">
      <SubType>Code</SubType>
    </Compile>
    <Compile Include="Expectations\ConstraintsExpectation.cs">
      <SubType>Code</SubType>
    </Compile>
    <Compile Include="ExpectationVerificationInformation.cs" />
    <Compile Include="Impl\NullLogger.cs" />
    <Compile Include="Impl\RemotingMock\IRemotingProxyOperation.cs" />
    <Compile Include="Impl\RemotingMock\RemotingMockGenerator.cs" />
    <Compile Include="Impl\RemotingMock\RemotingProxyDetector.cs" />
    <Compile Include="Impl\RemotingMock\RemotingInvocation.cs" />
    <Compile Include="Impl\RemotingMock\RemotingProxy.cs" />
    <Compile Include="Impl\RemotingMock\RemotingProxyMockedObjectGetter.cs" />
    <Compile Include="Impl\TextWriterExpectationLogger.cs" />
    <Compile Include="Impl\StubRecordMockState.cs" />
    <Compile Include="Impl\StubReplayMockState.cs" />
    <Compile Include="Impl\TraceWriterExpectationLogger.cs" />
    <Compile Include="Impl\TraceWriterWithStackTraceExpectationWriter.cs" />
    <Compile Include="Interfaces\IExpectationLogger.cs" />
    <Compile Include="Interfaces\IPartialMockMarker.cs" />
    <Compile Include="Interfaces\OriginalCallOptions.cs" />
    <Compile Include="MethodInvocation.cs" />
    <Compile Include="MockRepositoryAAA.cs" />
    <Compile Include="MockRepositoryRecordPlayback.cs" />
    <Compile Include="Properties\AssemblyInfo.cs" />
    <Compile Include="RhinoMocksExtensions.cs" />
    <Compile Include="Utilities\GenericsUtil.cs" />
    <Compile Include="Generated\ExpectationsListGenerated.cs">
      <SubType>Code</SubType>
    </Compile>
    <Compile Include="Generated\ProxyMethodExpectationsDictionaryGenerated.cs">
      <SubType>Code</SubType>
    </Compile>
    <Compile Include="Generated\ProxyStateDictionaryGenerated.cs">
      <SubType>Code</SubType>
    </Compile>
    <Compile Include="Impl\CreateMethodExpectation.cs">
      <SubType>Code</SubType>
    </Compile>
    <Compile Include="Impl\CreateMethodExpectationForSetupResult.cs">
      <SubType>Code</SubType>
    </Compile>
    <Compile Include="Impl\DelegateTargetInterfaceCreator.cs" />
    <Compile Include="Impl\EventRaiser.cs" />
    <Compile Include="Impl\MethodOptions.cs">
      <SubType>Code</SubType>
    </Compile>
    <Compile Include="Impl\MockedObjectsEquality.cs">
      <SubType>Code</SubType>
    </Compile>
    <Compile Include="Impl\ProxyInstance.cs">
      <SubType>Code</SubType>
    </Compile>
    <Compile Include="Impl\Range.cs">
      <SubType>Code</SubType>
    </Compile>
    <Compile Include="Impl\RecordDynamicMockState.cs">
      <SubType>Code</SubType>
    </Compile>
    <Compile Include="Impl\RecordMockState.cs">
      <SubType>Code</SubType>
    </Compile>
    <Compile Include="Impl\RecordPartialMockState.cs" />
    <Compile Include="Impl\RepeatableOption.cs">
      <SubType>Code</SubType>
    </Compile>
    <Compile Include="Impl\ReplayDynamicMockState.cs">
      <SubType>Code</SubType>
    </Compile>
    <Compile Include="Impl\ReplayMockState.cs">
      <SubType>Code</SubType>
    </Compile>
    <Compile Include="Impl\ReplayPartialMockState.cs" />
    <Compile Include="Impl\RhinoInterceptor.cs">
      <SubType>Code</SubType>
    </Compile>
    <Compile Include="Impl\Validate.cs">
      <SubType>Code</SubType>
    </Compile>
    <Compile Include="Impl\VerifiedMockState.cs">
      <SubType>Code</SubType>
    </Compile>
    <Compile Include="Interfaces\ICreateMethodExpectation.cs">
      <SubType>Code</SubType>
    </Compile>
    <Compile Include="Interfaces\IEventRaiser.cs" />
    <Compile Include="Interfaces\IExpectation.cs">
      <SubType>Code</SubType>
    </Compile>
    <Compile Include="Interfaces\IMethodOptions.cs">
      <SubType>Code</SubType>
    </Compile>
    <Compile Include="Interfaces\IMethodRecorder.cs">
      <SubType>Code</SubType>
    </Compile>
    <Compile Include="Interfaces\IMockedObject.cs">
      <SubType>Code</SubType>
    </Compile>
    <Compile Include="Interfaces\IMockState.cs">
      <SubType>Code</SubType>
    </Compile>
    <Compile Include="Interfaces\IRepeat.cs">
      <SubType>Code</SubType>
    </Compile>
    <Compile Include="LastCall.cs">
      <SubType>Code</SubType>
    </Compile>
    <Compile Include="MethodRecorders\MethodRecorderBase.cs">
      <SubType>Code</SubType>
    </Compile>
    <Compile Include="MethodRecorders\OrderedMethodRecorder.cs">
      <SubType>Code</SubType>
    </Compile>
    <Compile Include="MethodRecorders\ProxyMethodExpectationTriplet.cs">
      <SubType>Code</SubType>
    </Compile>
    <Compile Include="MethodRecorders\ProxyMethodPair.cs">
      <SubType>Code</SubType>
    </Compile>
    <Compile Include="MethodRecorders\RecorderChanger.cs">
      <SubType>Code</SubType>
    </Compile>
    <Compile Include="MethodRecorders\UnorderedMethodRecorder.cs">
      <SubType>Code</SubType>
    </Compile>
    <Compile Include="Mocker.cs" />
    <Compile Include="MockRepository.cs">
      <SubType>Code</SubType>
    </Compile>
    <Compile Include="RhinoMocks.cs" />
    <Compile Include="SetupResult.cs">
      <SubType>Code</SubType>
    </Compile>
    <Compile Include="Utilities\MethodCallUtil.cs">
      <SubType>Code</SubType>
    </Compile>
    <Compile Include="Utilities\ReturnValueUtil.cs">
      <SubType>Code</SubType>
    </Compile>
    <Compile Include="With.cs" />
    <Compile Include="CompatabilityWith2.0.cs" />
    <Compile Include="__ProtectAttribute.cs" />
    <None Include="..\ayende-open-source.snk">
      <Link>ayende-open-source.snk</Link>
    </None>
    <None Include="Diagram.cd" />
    <None Include="Diagrams\Constraints.cd" />
    <None Include="Diagrams\Expectations.cd" />
    <None Include="Diagrams\MethodRecorders.cd" />
    <None Include="Diagrams\MockStates.cd" />
  </ItemGroup>
  <ItemGroup>
    <Service Include="{B4F97281-0DBD-4835-9ED8-7DFB966E87FF}" />
  </ItemGroup>
  <Import Project="$(MSBuildBinPath)\Microsoft.CSharp.targets" />
>>>>>>> ef659c07
</Project><|MERGE_RESOLUTION|>--- conflicted
+++ resolved
@@ -1,301 +1,3 @@
-<<<<<<< HEAD
-﻿<Project DefaultTargets="Build" xmlns="http://schemas.microsoft.com/developer/msbuild/2003" ToolsVersion="3.5">
-  <PropertyGroup>
-    <ProjectType>Local</ProjectType>
-    <ProductVersion>9.0.30729</ProductVersion>
-    <SchemaVersion>2.0</SchemaVersion>
-    <ProjectGuid>{1E8FECC7-9E9B-4275-A938-D956F5E5D4F8}</ProjectGuid>
-    <Configuration Condition=" '$(Configuration)' == '' ">Debug</Configuration>
-    <Platform Condition=" '$(Platform)' == '' ">AnyCPU</Platform>
-    <AssemblyName>Rhino.Mocks</AssemblyName>
-    <DefaultClientScript>JScript</DefaultClientScript>
-    <DefaultHTMLPageLayout>Grid</DefaultHTMLPageLayout>
-    <DefaultTargetSchema>IE50</DefaultTargetSchema>
-    <DelaySign>false</DelaySign>
-    <OutputType>Library</OutputType>
-    <RootNamespace>Rhino.Mocks</RootNamespace>
-    <RunPostBuildEvent>OnBuildSuccess</RunPostBuildEvent>
-    <SignAssembly>true</SignAssembly>
-    <AssemblyOriginatorKeyFile>..\ayende-open-source.snk</AssemblyOriginatorKeyFile>
-    <FileUpgradeFlags>
-    </FileUpgradeFlags>
-    <OldToolsVersion>2.0</OldToolsVersion>
-    <UpgradeBackupLocation>
-    </UpgradeBackupLocation>
-    <TargetFrameworkVersion>v3.5</TargetFrameworkVersion>
-  </PropertyGroup>
-  <PropertyGroup Condition=" '$(Configuration)|$(Platform)' == 'Debug|AnyCPU' ">
-    <OutputPath>bin\debug\</OutputPath>
-    <AllowUnsafeBlocks>false</AllowUnsafeBlocks>
-    <BaseAddress>285212672</BaseAddress>
-    <CheckForOverflowUnderflow>false</CheckForOverflowUnderflow>
-    <DefineConstants>TRACE;DEBUG;DOTNET35</DefineConstants>
-    <DocumentationFile>bin\debug\Rhino.Mocks.XML</DocumentationFile>
-    <DebugSymbols>true</DebugSymbols>
-    <FileAlignment>4096</FileAlignment>
-    <NoStdLib>false</NoStdLib>
-    <Optimize>false</Optimize>
-    <RegisterForComInterop>false</RegisterForComInterop>
-    <RemoveIntegerChecks>false</RemoveIntegerChecks>
-    <TreatWarningsAsErrors>true</TreatWarningsAsErrors>
-    <WarningLevel>4</WarningLevel>
-    <UseVSHostingProcess>true</UseVSHostingProcess>
-  </PropertyGroup>
-  <PropertyGroup Condition=" '$(Configuration)|$(Platform)' == 'Release|AnyCPU' ">
-    <OutputPath>bin\Release\</OutputPath>
-    <AllowUnsafeBlocks>false</AllowUnsafeBlocks>
-    <BaseAddress>285212672</BaseAddress>
-    <CheckForOverflowUnderflow>false</CheckForOverflowUnderflow>
-    <DefineConstants>TRACE;dotNet2</DefineConstants>
-    <DebugSymbols>true</DebugSymbols>
-    <FileAlignment>4096</FileAlignment>
-    <NoStdLib>false</NoStdLib>
-    <Optimize>true</Optimize>
-    <RegisterForComInterop>false</RegisterForComInterop>
-    <RemoveIntegerChecks>false</RemoveIntegerChecks>
-    <TreatWarningsAsErrors>false</TreatWarningsAsErrors>
-    <WarningLevel>4</WarningLevel>
-    <DebugType>pdbonly</DebugType>
-    <DocumentationFile>Rhino.Mocks.XML</DocumentationFile>
-  </PropertyGroup>
-  <ItemGroup>
-    <Reference Include="Castle.Core, Version=1.0.3.0, Culture=neutral, PublicKeyToken=407dd0808d44fbdc, processorArchitecture=MSIL">
-      <SpecificVersion>False</SpecificVersion>
-      <HintPath>..\SharedLibs\Castle.Core.dll</HintPath>
-    </Reference>
-    <Reference Include="Castle.DynamicProxy2, Version=2.1.0.0, Culture=neutral, PublicKeyToken=407dd0808d44fbdc, processorArchitecture=MSIL">
-      <SpecificVersion>False</SpecificVersion>
-      <HintPath>..\SharedLibs\Castle.DynamicProxy2.dll</HintPath>
-    </Reference>
-    <Reference Include="System">
-      <Name>System</Name>
-    </Reference>
-    <Reference Include="System.Core">
-      <RequiredTargetFramework>3.5</RequiredTargetFramework>
-    </Reference>
-  </ItemGroup>
-  <ItemGroup>
-    <Compile Include="Arg.cs" />
-    <Compile Include="ArgManager.cs" />
-    <Compile Include="BackToRecordOptions.cs" />
-    <Compile Include="Constraints\AbstractConstraint.cs">
-      <SubType>Code</SubType>
-    </Compile>
-    <Compile Include="Constraints\Constraints.cs">
-      <SubType>Code</SubType>
-    </Compile>
-    <Compile Include="Constraints\AllPropertiesMatchConstraint.cs" />
-    <Compile Include="Constraints\IsArg.cs" />
-    <Compile Include="Constraints\ListArg.cs" />
-    <Compile Include="Constraints\OutRefArgDummy.cs" />
-    <Compile Include="Constraints\PublicField.cs" />
-    <Compile Include="Constraints\Is.cs">
-      <SubType>Code</SubType>
-    </Compile>
-    <Compile Include="Constraints\List.cs">
-      <SubType>Code</SubType>
-    </Compile>
-    <Compile Include="Constraints\Property.cs">
-      <SubType>Code</SubType>
-    </Compile>
-    <Compile Include="Constraints\Text.cs">
-      <SubType>Code</SubType>
-    </Compile>
-    <Compile Include="Constraints\TextArg.cs" />
-    <Compile Include="Delegates.cs" />
-    <Compile Include="DoNotExpect.cs" />
-    <Compile Include="Exceptions\ExpectationViolationException.cs">
-      <SubType>Code</SubType>
-    </Compile>
-    <Compile Include="Exceptions\ObjectNotMockFromThisRepositoryException.cs">
-      <SubType>Code</SubType>
-    </Compile>
-    <Compile Include="Expect.cs">
-      <SubType>Code</SubType>
-    </Compile>
-    <Compile Include="Expectations\AbstractExpectation.cs">
-      <SubType>Code</SubType>
-    </Compile>
-    <Compile Include="Expectations\AnyArgsExpectation.cs">
-      <SubType>Code</SubType>
-    </Compile>
-    <Compile Include="Expectations\ArgsEqualExpectation.cs">
-      <SubType>Code</SubType>
-    </Compile>
-    <Compile Include="Expectations\CallbackExpectation.cs">
-      <SubType>Code</SubType>
-    </Compile>
-    <Compile Include="Expectations\ConstraintsExpectation.cs">
-      <SubType>Code</SubType>
-    </Compile>
-    <Compile Include="ExpectationVerificationInformation.cs" />
-    <Compile Include="Impl\Invocation\Actions\HandleEvent.cs" />
-    <Compile Include="Impl\Invocation\Actions\InvokeMethodAgainstMockedObject.cs" />
-    <Compile Include="Impl\Invocation\Actions\InvokeProperty.cs" />
-    <Compile Include="Impl\Invocation\Actions\Proceed.cs" />
-    <Compile Include="Impl\Invocation\Actions\RegularInvocation.cs" />
-    <Compile Include="Impl\Invocation\InvocationVisitor.cs" />
-    <Compile Include="Impl\Invocation\InvocationVisitorsFactory.cs" />
-    <Compile Include="Impl\Invocation\Specifications\AndSpecification.cs" />
-    <Compile Include="Impl\Invocation\Specifications\FollowsEventNamingStandard.cs" />
-    <Compile Include="Impl\Invocation\Specifications\IsAnEventInvocation.cs" />
-    <Compile Include="Impl\Invocation\Specifications\IsAnInvocationOfAMethodBelongingToObject.cs" />
-    <Compile Include="Impl\Invocation\Specifications\IsAnInvocationOnAMockedObject.cs" />
-    <Compile Include="Impl\Invocation\Specifications\IsAPropertyInvocation.cs" />
-    <Compile Include="Impl\Invocation\Specifications\IsInvocationThatShouldTargetOriginal.cs" />
-    <Compile Include="Impl\Invocation\Specifications\NamedEventExistsOnDeclaringType.cs" />
-    <Compile Include="Impl\NullLogger.cs" />
-    <Compile Include="Impl\RemotingMock\IRemotingProxyOperation.cs" />
-    <Compile Include="Impl\RemotingMock\RemotingMockGenerator.cs" />
-    <Compile Include="Impl\RemotingMock\RemotingProxyDetector.cs" />
-    <Compile Include="Impl\RemotingMock\RemotingInvocation.cs" />
-    <Compile Include="Impl\RemotingMock\RemotingProxy.cs" />
-    <Compile Include="Impl\RemotingMock\RemotingProxyMockedObjectGetter.cs" />
-    <Compile Include="Impl\TextWriterExpectationLogger.cs" />
-    <Compile Include="Impl\StubRecordMockState.cs" />
-    <Compile Include="Impl\StubReplayMockState.cs" />
-    <Compile Include="Impl\TraceWriterExpectationLogger.cs" />
-    <Compile Include="Impl\TraceWriterWithStackTraceExpectationWriter.cs" />
-    <Compile Include="Interfaces\IExpectationLogger.cs" />
-    <Compile Include="Interfaces\IInvocationAction.cs" />
-    <Compile Include="Interfaces\IPartialMockMarker.cs" />
-    <Compile Include="Interfaces\ISpecification.cs" />
-    <Compile Include="Interfaces\OriginalCallOptions.cs" />
-    <Compile Include="MethodInvocation.cs" />
-    <Compile Include="MockRepositoryAAA.cs" />
-    <Compile Include="MockRepositoryRecordPlayback.cs" />
-    <Compile Include="Properties\AssemblyInfo.cs" />
-    <Compile Include="RhinoMocksExtensions.cs" />
-    <Compile Include="Utilities\GenericsUtil.cs" />
-    <Compile Include="Generated\ExpectationsListGenerated.cs">
-      <SubType>Code</SubType>
-    </Compile>
-    <Compile Include="Generated\ProxyMethodExpectationsDictionaryGenerated.cs">
-      <SubType>Code</SubType>
-    </Compile>
-    <Compile Include="Generated\ProxyStateDictionaryGenerated.cs">
-      <SubType>Code</SubType>
-    </Compile>
-    <Compile Include="Impl\CreateMethodExpectation.cs">
-      <SubType>Code</SubType>
-    </Compile>
-    <Compile Include="Impl\CreateMethodExpectationForSetupResult.cs">
-      <SubType>Code</SubType>
-    </Compile>
-    <Compile Include="Impl\DelegateTargetInterfaceCreator.cs" />
-    <Compile Include="Impl\EventRaiser.cs" />
-    <Compile Include="Impl\MethodOptions.cs">
-      <SubType>Code</SubType>
-    </Compile>
-    <Compile Include="Impl\MockedObjectsEquality.cs">
-      <SubType>Code</SubType>
-    </Compile>
-    <Compile Include="Impl\ProxyInstance.cs">
-      <SubType>Code</SubType>
-    </Compile>
-    <Compile Include="Impl\Range.cs">
-      <SubType>Code</SubType>
-    </Compile>
-    <Compile Include="Impl\RecordDynamicMockState.cs">
-      <SubType>Code</SubType>
-    </Compile>
-    <Compile Include="Impl\RecordMockState.cs">
-      <SubType>Code</SubType>
-    </Compile>
-    <Compile Include="Impl\RecordPartialMockState.cs" />
-    <Compile Include="Impl\RepeatableOption.cs">
-      <SubType>Code</SubType>
-    </Compile>
-    <Compile Include="Impl\ReplayDynamicMockState.cs">
-      <SubType>Code</SubType>
-    </Compile>
-    <Compile Include="Impl\ReplayMockState.cs">
-      <SubType>Code</SubType>
-    </Compile>
-    <Compile Include="Impl\ReplayPartialMockState.cs" />
-    <Compile Include="Impl\RhinoInterceptor.cs">
-      <SubType>Code</SubType>
-    </Compile>
-    <Compile Include="Impl\Validate.cs">
-      <SubType>Code</SubType>
-    </Compile>
-    <Compile Include="Impl\VerifiedMockState.cs">
-      <SubType>Code</SubType>
-    </Compile>
-    <Compile Include="Interfaces\ICreateMethodExpectation.cs">
-      <SubType>Code</SubType>
-    </Compile>
-    <Compile Include="Interfaces\IEventRaiser.cs" />
-    <Compile Include="Interfaces\IExpectation.cs">
-      <SubType>Code</SubType>
-    </Compile>
-    <Compile Include="Interfaces\IMethodOptions.cs">
-      <SubType>Code</SubType>
-    </Compile>
-    <Compile Include="Interfaces\IMethodRecorder.cs">
-      <SubType>Code</SubType>
-    </Compile>
-    <Compile Include="Interfaces\IMockedObject.cs">
-      <SubType>Code</SubType>
-    </Compile>
-    <Compile Include="Interfaces\IMockState.cs">
-      <SubType>Code</SubType>
-    </Compile>
-    <Compile Include="Interfaces\IRepeat.cs">
-      <SubType>Code</SubType>
-    </Compile>
-    <Compile Include="LastCall.cs">
-      <SubType>Code</SubType>
-    </Compile>
-    <Compile Include="MethodRecorders\MethodRecorderBase.cs">
-      <SubType>Code</SubType>
-    </Compile>
-    <Compile Include="MethodRecorders\OrderedMethodRecorder.cs">
-      <SubType>Code</SubType>
-    </Compile>
-    <Compile Include="MethodRecorders\ProxyMethodExpectationTriplet.cs">
-      <SubType>Code</SubType>
-    </Compile>
-    <Compile Include="MethodRecorders\ProxyMethodPair.cs">
-      <SubType>Code</SubType>
-    </Compile>
-    <Compile Include="MethodRecorders\RecorderChanger.cs">
-      <SubType>Code</SubType>
-    </Compile>
-    <Compile Include="MethodRecorders\UnorderedMethodRecorder.cs">
-      <SubType>Code</SubType>
-    </Compile>
-    <Compile Include="Mocker.cs" />
-    <Compile Include="MockRepository.cs">
-      <SubType>Code</SubType>
-    </Compile>
-    <Compile Include="RhinoMocks.cs" />
-    <Compile Include="SetupResult.cs">
-      <SubType>Code</SubType>
-    </Compile>
-    <Compile Include="Utilities\MethodCallUtil.cs">
-      <SubType>Code</SubType>
-    </Compile>
-    <Compile Include="Utilities\ReturnValueUtil.cs">
-      <SubType>Code</SubType>
-    </Compile>
-    <Compile Include="With.cs" />
-    <Compile Include="CompatabilityWith2.0.cs" />
-    <Compile Include="__ProtectAttribute.cs" />
-    <None Include="..\ayende-open-source.snk">
-      <Link>ayende-open-source.snk</Link>
-    </None>
-    <None Include="Diagram.cd" />
-    <None Include="Diagrams\Constraints.cd" />
-    <None Include="Diagrams\Expectations.cd" />
-    <None Include="Diagrams\MethodRecorders.cd" />
-    <None Include="Diagrams\MockStates.cd" />
-  </ItemGroup>
-  <ItemGroup>
-    <Service Include="{B4F97281-0DBD-4835-9ED8-7DFB966E87FF}" />
-  </ItemGroup>
-  <Import Project="$(MSBuildBinPath)\Microsoft.CSharp.targets" />
-=======
 ﻿<Project DefaultTargets="Build" xmlns="http://schemas.microsoft.com/developer/msbuild/2003" ToolsVersion="3.5">
   <PropertyGroup>
     <ProjectType>Local</ProjectType>
@@ -427,6 +129,21 @@
       <SubType>Code</SubType>
     </Compile>
     <Compile Include="ExpectationVerificationInformation.cs" />
+    <Compile Include="Impl\Invocation\Actions\HandleEvent.cs" />
+    <Compile Include="Impl\Invocation\Actions\InvokeMethodAgainstMockedObject.cs" />
+    <Compile Include="Impl\Invocation\Actions\InvokeProperty.cs" />
+    <Compile Include="Impl\Invocation\Actions\Proceed.cs" />
+    <Compile Include="Impl\Invocation\Actions\RegularInvocation.cs" />
+    <Compile Include="Impl\Invocation\InvocationVisitor.cs" />
+    <Compile Include="Impl\Invocation\InvocationVisitorsFactory.cs" />
+    <Compile Include="Impl\Invocation\Specifications\AndSpecification.cs" />
+    <Compile Include="Impl\Invocation\Specifications\FollowsEventNamingStandard.cs" />
+    <Compile Include="Impl\Invocation\Specifications\IsAnEventInvocation.cs" />
+    <Compile Include="Impl\Invocation\Specifications\IsAnInvocationOfAMethodBelongingToObject.cs" />
+    <Compile Include="Impl\Invocation\Specifications\IsAnInvocationOnAMockedObject.cs" />
+    <Compile Include="Impl\Invocation\Specifications\IsAPropertyInvocation.cs" />
+    <Compile Include="Impl\Invocation\Specifications\IsInvocationThatShouldTargetOriginal.cs" />
+    <Compile Include="Impl\Invocation\Specifications\NamedEventExistsOnDeclaringType.cs" />
     <Compile Include="Impl\NullLogger.cs" />
     <Compile Include="Impl\RemotingMock\IRemotingProxyOperation.cs" />
     <Compile Include="Impl\RemotingMock\RemotingMockGenerator.cs" />
@@ -440,7 +157,9 @@
     <Compile Include="Impl\TraceWriterExpectationLogger.cs" />
     <Compile Include="Impl\TraceWriterWithStackTraceExpectationWriter.cs" />
     <Compile Include="Interfaces\IExpectationLogger.cs" />
+    <Compile Include="Interfaces\IInvocationAction.cs" />
     <Compile Include="Interfaces\IPartialMockMarker.cs" />
+    <Compile Include="Interfaces\ISpecification.cs" />
     <Compile Include="Interfaces\OriginalCallOptions.cs" />
     <Compile Include="MethodInvocation.cs" />
     <Compile Include="MockRepositoryAAA.cs" />
@@ -576,5 +295,4 @@
     <Service Include="{B4F97281-0DBD-4835-9ED8-7DFB966E87FF}" />
   </ItemGroup>
   <Import Project="$(MSBuildBinPath)\Microsoft.CSharp.targets" />
->>>>>>> ef659c07
 </Project>