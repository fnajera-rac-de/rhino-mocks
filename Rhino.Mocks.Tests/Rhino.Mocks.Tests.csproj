--- conflicted
+++ resolved
@@ -1,4 +1,3 @@
-<<<<<<< HEAD
 ﻿<Project DefaultTargets="Build" xmlns="http://schemas.microsoft.com/developer/msbuild/2003" ToolsVersion="3.5">
   <PropertyGroup>
     <ProjectType>Local</ProjectType>
@@ -50,6 +49,7 @@
     <WarningLevel>4</WarningLevel>
     <UseVSHostingProcess>false</UseVSHostingProcess>
     <DebugType>Full</DebugType>
+    <NoWarn>1607</NoWarn>
   </PropertyGroup>
   <PropertyGroup Condition=" '$(Configuration)|$(Platform)' == 'Release|AnyCPU' ">
     <OutputPath>..\..\Build\Tests\Release\</OutputPath>
@@ -448,455 +448,4 @@
     </None>
   </ItemGroup>
   <Import Project="$(MSBuildBinPath)\Microsoft.CSharp.targets" />
-=======
-﻿<Project DefaultTargets="Build" xmlns="http://schemas.microsoft.com/developer/msbuild/2003" ToolsVersion="3.5">
-  <PropertyGroup>
-    <ProjectType>Local</ProjectType>
-    <ProductVersion>9.0.30729</ProductVersion>
-    <SchemaVersion>2.0</SchemaVersion>
-    <ProjectGuid>{C63839EC-BEF3-4DCD-BE23-B6DA21E8BE20}</ProjectGuid>
-    <Configuration Condition=" '$(Configuration)' == '' ">Debug</Configuration>
-    <Platform Condition=" '$(Platform)' == '' ">AnyCPU</Platform>
-    <AssemblyName>Rhino.Mocks.Tests</AssemblyName>
-    <DefaultClientScript>JScript</DefaultClientScript>
-    <DefaultHTMLPageLayout>Grid</DefaultHTMLPageLayout>
-    <DefaultTargetSchema>IE50</DefaultTargetSchema>
-    <DelaySign>false</DelaySign>
-    <OutputType>Library</OutputType>
-    <RootNamespace>Rhino.Mocks.Tests</RootNamespace>
-    <RunPostBuildEvent>OnBuildSuccess</RunPostBuildEvent>
-    <SignAssembly>true</SignAssembly>
-    <AssemblyOriginatorKeyFile>..\ayende-open-source.snk</AssemblyOriginatorKeyFile>
-    <PublishUrl>publish\</PublishUrl>
-    <Install>true</Install>
-    <InstallFrom>Disk</InstallFrom>
-    <UpdateEnabled>false</UpdateEnabled>
-    <UpdateMode>Foreground</UpdateMode>
-    <UpdateInterval>7</UpdateInterval>
-    <UpdateIntervalUnits>Days</UpdateIntervalUnits>
-    <UpdatePeriodically>false</UpdatePeriodically>
-    <UpdateRequired>false</UpdateRequired>
-    <MapFileExtensions>true</MapFileExtensions>
-    <ApplicationRevision>0</ApplicationRevision>
-    <ApplicationVersion>1.0.0.%2a</ApplicationVersion>
-    <IsWebBootstrapper>false</IsWebBootstrapper>
-    <UseApplicationTrust>false</UseApplicationTrust>
-    <BootstrapperEnabled>true</BootstrapperEnabled>
-    <TargetFrameworkVersion>v3.5</TargetFrameworkVersion>
-  </PropertyGroup>
-  <PropertyGroup Condition=" '$(Configuration)|$(Platform)' == 'Debug|AnyCPU' ">
-    <OutputPath>bin\debug\</OutputPath>
-    <AllowUnsafeBlocks>false</AllowUnsafeBlocks>
-    <BaseAddress>285212672</BaseAddress>
-    <CheckForOverflowUnderflow>false</CheckForOverflowUnderflow>
-    <DefineConstants>TRACE;DEBUG;DOTNET35</DefineConstants>
-    <DebugSymbols>true</DebugSymbols>
-    <FileAlignment>4096</FileAlignment>
-    <NoStdLib>false</NoStdLib>
-    <Optimize>false</Optimize>
-    <RegisterForComInterop>false</RegisterForComInterop>
-    <RemoveIntegerChecks>false</RemoveIntegerChecks>
-    <TreatWarningsAsErrors>false</TreatWarningsAsErrors>
-    <WarningLevel>4</WarningLevel>
-    <UseVSHostingProcess>false</UseVSHostingProcess>
-    <DebugType>Full</DebugType>
-    <NoWarn>1607</NoWarn>
-  </PropertyGroup>
-  <PropertyGroup Condition=" '$(Configuration)|$(Platform)' == 'Release|AnyCPU' ">
-    <OutputPath>..\..\Build\Tests\Release\</OutputPath>
-    <AllowUnsafeBlocks>false</AllowUnsafeBlocks>
-    <BaseAddress>285212672</BaseAddress>
-    <CheckForOverflowUnderflow>false</CheckForOverflowUnderflow>
-    <DefineConstants>TRACE;dotNet2</DefineConstants>
-    <DebugSymbols>false</DebugSymbols>
-    <FileAlignment>4096</FileAlignment>
-    <NoStdLib>false</NoStdLib>
-    <Optimize>true</Optimize>
-    <RegisterForComInterop>false</RegisterForComInterop>
-    <RemoveIntegerChecks>false</RemoveIntegerChecks>
-    <TreatWarningsAsErrors>false</TreatWarningsAsErrors>
-    <WarningLevel>4</WarningLevel>
-  </PropertyGroup>
-  <PropertyGroup Condition=" '$(Configuration)' == 'Debug' ">
-    <StartAction>Program</StartAction>
-    <StartProgram>C:\Program Files\MbUnit\MbUnit.GUI.exe</StartProgram>
-    <StartArguments>D:\OSS\rhino-tools\rhino-mocks\Rhino.Mocks.Tests\bin\debug\Rhino.Mocks.Tests.dll</StartArguments>
-  </PropertyGroup>
-  <PropertyGroup Condition=" '$(Platform)' == 'AnyCPU' ">
-    <GenerateSerializationAssemblies>Auto</GenerateSerializationAssemblies>
-    <PlatformTarget>AnyCPU</PlatformTarget>
-  </PropertyGroup>
-  <ItemGroup>
-    <Reference Include="Castle.Core, Version=1.0.3.0, Culture=neutral, PublicKeyToken=407dd0808d44fbdc, processorArchitecture=MSIL">
-      <SpecificVersion>False</SpecificVersion>
-      <HintPath>..\SharedLibs\Castle.Core.dll</HintPath>
-    </Reference>
-    <Reference Include="Castle.DynamicProxy2, Version=2.1.0.0, Culture=neutral, PublicKeyToken=407dd0808d44fbdc, processorArchitecture=MSIL">
-      <SpecificVersion>False</SpecificVersion>
-      <HintPath>..\SharedLibs\Castle.DynamicProxy2.dll</HintPath>
-    </Reference>
-    <Reference Include="Interop.ADODB, Version=2.8.0.0, Culture=neutral, PublicKeyToken=0b3305902db7183f, processorArchitecture=MSIL">
-      <SpecificVersion>False</SpecificVersion>
-      <HintPath>..\SharedLibs\Interop.ADODB.dll</HintPath>
-    </Reference>
-    <Reference Include="Interop.MSHTML, Version=4.0.0.0, Culture=neutral, PublicKeyToken=0b3305902db7183f, processorArchitecture=MSIL">
-      <SpecificVersion>False</SpecificVersion>
-      <HintPath>..\SharedLibs\Interop.MSHTML.dll</HintPath>
-    </Reference>
-    <Reference Include="MbUnit.Framework, Version=1.0.2700.29885, Culture=neutral, PublicKeyToken=5e72ecd30bc408d5">
-      <SpecificVersion>False</SpecificVersion>
-      <HintPath>..\SharedLibs\MbUnit.Framework.dll</HintPath>
-    </Reference>
-    <Reference Include="Microsoft.Practices.Unity, Version=1.1.0.0, Culture=neutral, PublicKeyToken=31bf3856ad364e35, processorArchitecture=MSIL">
-      <SpecificVersion>False</SpecificVersion>
-      <HintPath>..\SharedLibs\Microsoft.Practices.Unity.dll</HintPath>
-    </Reference>
-    <Reference Include="Rhino.Mocks.CPP.Interfaces, Version=1.0.3078.4206, Culture=neutral, PublicKeyToken=0b3305902db7183f, processorArchitecture=MSIL">
-      <SpecificVersion>False</SpecificVersion>
-      <HintPath>..\SharedLibs\Rhino.Mocks.CPP.Interfaces.dll</HintPath>
-    </Reference>
-    <Reference Include="Scripting, Version=1.0.0.0, Culture=neutral, PublicKeyToken=0b3305902db7183f">
-      <SpecificVersion>False</SpecificVersion>
-      <HintPath>..\SharedLibs\Scripting.dll</HintPath>
-    </Reference>
-    <Reference Include="System">
-      <Name>System</Name>
-    </Reference>
-    <Reference Include="System.configuration" />
-    <Reference Include="System.Core">
-      <RequiredTargetFramework>3.5</RequiredTargetFramework>
-    </Reference>
-    <Reference Include="System.Data">
-      <Name>System.Data</Name>
-    </Reference>
-    <Reference Include="System.EnterpriseServices">
-      <Name>System.EnterpriseServices</Name>
-    </Reference>
-    <Reference Include="System.ServiceModel">
-      <RequiredTargetFramework>3.0</RequiredTargetFramework>
-    </Reference>
-    <Reference Include="System.Web">
-      <Name>System.Web</Name>
-    </Reference>
-    <Reference Include="System.Windows.Forms" />
-    <Reference Include="System.Xml">
-      <Name>System.XML</Name>
-    </Reference>
-  </ItemGroup>
-  <ItemGroup>
-    <Compile Include="BackToRecord.cs" />
-    <Compile Include="Callbacks\CallbackTests.cs">
-      <SubType>Code</SubType>
-    </Compile>
-    <Compile Include="CallOriginalMethodTests.cs" />
-    <Compile Include="ComplexOrderingTests.cs">
-      <SubType>Code</SubType>
-    </Compile>
-    <Compile Include="ArgConstraintTests.cs" />
-    <Compile Include="Constraints\ComparableConstraintsTests.cs">
-      <SubType>Code</SubType>
-    </Compile>
-    <Compile Include="Constraints\ConstraintTests.cs">
-      <SubType>Code</SubType>
-    </Compile>
-    <Compile Include="Constraints\ContraintsErrorConditions.cs">
-      <SubType>Code</SubType>
-    </Compile>
-    <Compile Include="Constraints\AllPropertiesMatchConstraintTest.cs" />
-    <Compile Include="Constraints\ListConstraintTests.cs">
-      <SubType>Code</SubType>
-    </Compile>
-    <Compile Include="Constraints\ReflectionConstraint.cs">
-      <SubType>Code</SubType>
-    </Compile>
-    <Compile Include="Constraints\StringConstraintsTests.cs">
-      <SubType>Code</SubType>
-    </Compile>
-    <Compile Include="FieldsProblem\FieldProblem_Alex.cs" />
-    <Compile Include="FieldsProblem\FieldProblem_Bill.cs" />
-    <Compile Include="FieldsProblem\FieldProblem_JPBoodhoo.cs" />
-    <Compile Include="PartialMockTestsAAA.cs" />
-    <Compile Include="MultiMocksWithAAA.cs" />
-    <Compile Include="Coverage.cs" />
-    <Compile Include="CustomAttributesOnMocks.cs" />
-    <Compile Include="DoNotExpectTests.cs" />
-    <Compile Include="DotNet35Tests.cs" />
-    <Compile Include="ExtendingRhinoMocks.cs" />
-    <Compile Include="ExtendingRhinoMocks2.cs" />
-    <Compile Include="FieldsProblem\FieldProblem_ Sean.cs" />
-    <Compile Include="FieldsProblem\FieldProblem_75_MockingExpcetion.cs" />
-    <Compile Include="FieldsProblem\FieldProblem_Adam.cs" />
-    <Compile Include="FieldsProblem\FieldProblem_Aharon.cs">
-      <SubType>Component</SubType>
-    </Compile>
-    <Compile Include="FieldsProblem\FieldProblem_Alexey.cs" />
-    <Compile Include="FieldsProblem\FieldProblem_Andreas.cs" />
-    <Compile Include="FieldsProblem\FieldProblem_Andrew.cs" />
-    <Compile Include="FieldsProblem\FieldProblem_Andy.cs" />
-    <Compile Include="FieldsProblem\FieldProblem_Benjamin.cs" />
-    <Compile Include="FieldsProblem\FieldProblem_Chad.cs" />
-    <Compile Include="FieldsProblem\FieldProblem_Chompers.cs" />
-    <Compile Include="FieldsProblem\FieldProblem_Christian.cs" />
-    <Compile Include="FieldsProblem\FieldProblem_Dave.cs" />
-    <Compile Include="FieldsProblem\FieldProblem_DavidG.cs" />
-    <Compile Include="FieldsProblem\FieldProblem_Derek.cs" />
-    <Compile Include="FieldsProblem\FieldProblem_dyowee.cs" />
-    <Compile Include="FieldsProblem\FieldProblem_Eduardo.cs" />
-    <Compile Include="FieldsProblem\FieldProblem_Ernst.cs" />
-    <Compile Include="FieldsProblem\FieldProblem_Fabian.cs" />
-    <Compile Include="FieldsProblem\FieldProblem_Greg.cs" />
-    <Compile Include="FieldsProblem\FieldProblem_Harley.cs" />
-    <Compile Include="FieldsProblem\FieldProblem_Henrik.cs" />
-    <Compile Include="FieldsProblem\FieldProblem_ikriv42.cs" />
-    <Compile Include="FieldsProblem\FieldProblem_James.cs" />
-    <Compile Include="FieldsProblem\FieldProblem_Jeffrey.cs" />
-    <Compile Include="FieldsProblem\FieldProblem_Jodran.cs" />
-    <Compile Include="FieldsProblem\FieldProblem_Joe.cs" />
-    <Compile Include="FieldsProblem\FieldProblem_Joshua.cs" />
-    <Compile Include="FieldsProblem\FieldProblem_JudahG.cs" />
-    <Compile Include="FieldsProblem\FieldProblem_Keith.cs" />
-    <Compile Include="FieldsProblem\FieldProblem_KevinM.cs" />
-    <Compile Include="FieldsProblem\FieldProblem_Kuchia.cs" />
-    <Compile Include="FieldsProblem\FieldProblem_Kythorn.cs" />
-    <Compile Include="FieldsProblem\FieldProblem_LAFAY.cs" />
-    <Compile Include="FieldsProblem\FieldProblem_Lee.cs" />
-    <Compile Include="FieldsProblem\FieldProblem_Libardo.cs" />
-    <Compile Include="FieldsProblem\FieldProblem_Lopez.cs" />
-    <Compile Include="FieldsProblem\FieldProblem_Mads.cs" />
-    <Compile Include="FieldsProblem\FieldProblem_leftend.cs" />
-    <Compile Include="FieldsProblem\FieldProblem_Mark.cs" />
-    <Compile Include="FieldsProblem\FieldProblem_Maurice.cs" />
-    <Compile Include="FieldsProblem\FieldProblem_MichaelC.cs" />
-    <Compile Include="FieldsProblem\FieldProblem_Mike.cs" />
-    <Compile Include="FieldsProblem\FieldProblem_Mithresh.cs" />
-    <Compile Include="FieldsProblem\FieldProblem_Naraga.cs" />
-    <Compile Include="FieldsProblem\FieldProblem_Nolan.cs" />
-    <Compile Include="FieldsProblem\FieldProblem_Nolan2.cs" />
-    <Compile Include="FieldsProblem\FieldProblem_oblomov.cs" />
-    <Compile Include="FieldsProblem\FieldProblem_Oliver.cs" />
-    <Compile Include="FieldsProblem\FieldProblem_OrenEl.cs" />
-    <Compile Include="FieldsProblem\FieldProblem_Rabashani.cs" />
-    <Compile Include="FieldsProblem\FieldProblem_Raju.cs" />
-    <Compile Include="FieldsProblem\FieldProblem_RepeatsWithGenerate.cs" />
-    <Compile Include="FieldsProblem\FieldProblem_Rob.cs" />
-    <Compile Include="FieldsProblem\FieldProblem_Robert.cs" />
-    <Compile Include="FieldsProblem\FieldProblem_Kevin.cs" />
-    <Compile Include="FieldsProblem\FieldProblem_Liang.cs" />
-    <Compile Include="FieldsProblem\FieldProblem_Luke.cs" />
-    <Compile Include="FieldsProblem\FieldProblem_MichaelR.cs" />
-    <Compile Include="FieldsProblem\FieldProblem_Owen.cs" />
-    <Compile Include="FieldsProblem\FieldProblem_Avi.cs" />
-    <Compile Include="FieldsProblem\FieldProblem_BackToMockWithRepeatableMethods.cs" />
-    <Compile Include="FieldsProblem\FieldProblem_BackToRecordWithDynamicMocks.cs" />
-    <Compile Include="FieldsProblem\FieldProblem_Blaz.cs" />
-    <Compile Include="FieldsProblem\FieldProblem_Brian.cs" />
-    <Compile Include="FieldsProblem\FieldProblem_Bruce.cs" />
-    <Compile Include="FieldsProblem\FieldProblem_Daniel.cs" />
-    <Compile Include="FieldsProblem\FieldProblem_David.cs" />
-    <Compile Include="FieldsProblem\FieldProblem_Entropy.cs" />
-    <Compile Include="FieldsProblem\FieldProblem_Eric.cs" />
-    <Compile Include="FieldsProblem\FieldProblem_JohanIndexProp.cs" />
-    <Compile Include="FieldsProblem\FieldProblem_JohnOpincar.cs" />
-    <Compile Include="FieldsProblem\FieldProblem_Matt.cs" />
-    <Compile Include="FieldsProblem\FieldProblem_Michael.cs" />
-    <Compile Include="FieldsProblem\FieldProblem_Phil.cs" />
-    <Compile Include="FieldsProblem\FieldProblem_Roger.cs" />
-    <Compile Include="FieldsProblem\FieldProblem_Ross.cs" />
-    <Compile Include="FieldsProblem\FieldProblem_Roy.cs" />
-    <Compile Include="FieldsProblem\FieldProblem_Sam.cs" />
-    <Compile Include="FieldsProblem\FieldProblem_SamW.cs" />
-    <Compile Include="FieldsProblem\FieldProblem_Sander.cs" />
-    <Compile Include="FieldsProblem\FieldProblem_Shane.cs" />
-    <Compile Include="FieldsProblem\FieldProblem_Shanon.cs" />
-    <Compile Include="FieldsProblem\FieldProblem_Stephan.cs" />
-    <Compile Include="FieldsProblem\FieldProblem_StevenS.cs" />
-    <Compile Include="FieldsProblem\FieldProblem_Thierry.cs" />
-    <Compile Include="FieldsProblem\FieldProblem_Tim.cs" />
-    <Compile Include="FieldsProblem\FieldProblem_TrueWill.cs" />
-    <Compile Include="FieldsProblem\FieldProblem_Wade.cs" />
-    <Compile Include="FieldsProblem\FieldProblem_Wendy.cs" />
-    <Compile Include="FieldsProblem\FieldProblem_Will.cs" />
-    <Compile Include="FieldsProblem\FieldsProblem_Royston.cs" />
-    <Compile Include="FieldsProblem\FieldProblem_MarkHildreth.cs" />
-    <Compile Include="FieldsProblem\GenericMethodWithOutDecimalParameterTest.cs" />
-    <Compile Include="FieldsProblem\SetupResultAndIgnoreArguments.cs" />
-    <Compile Include="GenericMethods.cs" />
-    <Compile Include="MockingDelegatesTests.cs" />
-    <Compile Include="DoHanlderTests.cs" />
-    <Compile Include="DotNet2Tests.cs" />
-    <Compile Include="DynamicMockTests.cs">
-      <SubType>Code</SubType>
-    </Compile>
-    <Compile Include="Expectations\AbstractExpectationTests.cs">
-      <SubType>Code</SubType>
-    </Compile>
-    <Compile Include="Expectations\AnyArgsExpectationTests.cs">
-      <SubType>Code</SubType>
-    </Compile>
-    <Compile Include="Expectations\ArgsEqualTests.cs">
-      <SubType>Code</SubType>
-    </Compile>
-    <Compile Include="Expectations\CallbackExpectationTests.cs">
-      <SubType>Code</SubType>
-    </Compile>
-    <Compile Include="Expectations\ConstraintExpectationTests.cs">
-      <SubType>Code</SubType>
-    </Compile>
-    <Compile Include="ExpectTests.cs">
-      <SubType>Code</SubType>
-    </Compile>
-    <Compile Include="FieldsProblem\ClassThatImplementsGetHashCodeAndEquals.cs">
-      <SubType>Code</SubType>
-    </Compile>
-    <Compile Include="FieldsProblem\FieldProblem_AviOrdering.cs" />
-    <Compile Include="FieldsProblem\FieldProblem_Bruno.cs">
-      <SubType>Code</SubType>
-    </Compile>
-    <Compile Include="FieldsProblem\FieldProblem_Marcus.cs">
-      <SubType>Code</SubType>
-    </Compile>
-    <Compile Include="FieldsProblem\FieldProblem_SpookyET.cs">
-      <SubType>Code</SubType>
-    </Compile>
-    <Compile Include="FieldsProblem\InterfaceInheritance.cs">
-      <SubType>Code</SubType>
-    </Compile>
-    <Compile Include="FieldsProblem\UsingEvents.cs">
-      <SubType>Code</SubType>
-    </Compile>
-    <Compile Include="HandlingProperties.cs" />
-    <Compile Include="IDemo.cs">
-      <SubType>Code</SubType>
-    </Compile>
-    <Compile Include="Impl\MockedObjectsComparerTests.cs">
-      <SubType>Code</SubType>
-    </Compile>
-    <Compile Include="Impl\RangeTests.cs">
-      <SubType>Code</SubType>
-    </Compile>
-    <Compile Include="Impl\RecordMockStateTests.cs">
-      <SubType>Code</SubType>
-    </Compile>
-    <Compile Include="Impl\ReplayMockStateTests.cs">
-      <SubType>Code</SubType>
-    </Compile>
-    <Compile Include="Impl\ValidateTests.cs">
-      <SubType>Code</SubType>
-    </Compile>
-    <Compile Include="Impl\VerifiedMockStateTests.cs">
-      <SubType>Code</SubType>
-    </Compile>
-    <Compile Include="IndexerTests.cs">
-      <SubType>Code</SubType>
-    </Compile>
-    <Compile Include="IntegrationTests.cs">
-      <SubType>Code</SubType>
-    </Compile>
-    <Compile Include="LastCallTests.cs">
-      <SubType>Code</SubType>
-    </Compile>
-    <Compile Include="MethodRecorders\IMethodRecorderTests.cs">
-      <SubType>Code</SubType>
-    </Compile>
-    <Compile Include="MethodRecorders\MethodRecorderBaseTests.cs">
-      <SubType>Code</SubType>
-    </Compile>
-    <Compile Include="MethodRecorders\OrderedMethodRecorderTests.cs">
-      <SubType>Code</SubType>
-    </Compile>
-    <Compile Include="MethodRecorders\ProxyMethodExpectationTripletTests.cs">
-      <SubType>Code</SubType>
-    </Compile>
-    <Compile Include="MethodRecorders\ProxyMethodPairTests.cs">
-      <SubType>Code</SubType>
-    </Compile>
-    <Compile Include="MethodRecorders\RecorderChangerTests.cs">
-      <SubType>Code</SubType>
-    </Compile>
-    <Compile Include="MethodRecorders\UnorderedMethodRecorderTests.cs">
-      <SubType>Code</SubType>
-    </Compile>
-    <Compile Include="MockingAbstractClass.cs" />
-    <Compile Include="MockingClassesTests.cs">
-      <SubType>Code</SubType>
-    </Compile>
-    <Compile Include="MockingGenericInterfaces.cs" />
-    <Compile Include="MockRepositoryTests.cs">
-      <SubType>Code</SubType>
-    </Compile>
-    <Compile Include="MockWithRefAndOutParams.cs" />
-    <Compile Include="MultiMocks.cs" />
-    <Compile Include="OrderTest.cs" />
-    <Compile Include="PartialMockTests.cs" />
-    <Compile Include="Properties\AssemblyInfo.cs" />
-    <Compile Include="PropertySetterFixture.cs" />
-    <Compile Include="RecordingMocks.cs" />
-    <Compile Include="RecursiveMocks.cs" />
-    <Compile Include="RemotingMockTests.cs" />
-    <Compile Include="RecordReplaySyntax\RecordPlaybackTests.cs" />
-    <Compile Include="RefOutParameters.cs" />
-    <Compile Include="Remoting\ContextSwitcher.cs" />
-    <Compile Include="Remoting\ContextSwitchTests.cs" />
-    <Compile Include="Remoting\IDemo.cs" />
-    <Compile Include="Remoting\RemotableDemoClass.cs" />
-    <Compile Include="RhinoMockTests.cs">
-      <SubType>Code</SubType>
-    </Compile>
-    <Compile Include="SetupResultTests.cs">
-      <SubType>Code</SubType>
-    </Compile>
-    <Compile Include="StubAllTest.cs" />
-    <Compile Include="StubTest.cs" />
-    <Compile Include="TestInfo.cs" />
-    <Compile Include="Throws.cs" />
-    <Compile Include="TraceWriterWithStackTraceExpectationWriterFixture.cs" />
-    <Compile Include="VerifyTests.cs" />
-    <Compile Include="WhenCalledTests.cs" />
-    <Compile Include="WithTestFixture.cs" />
-    <Compile Include="UsingComObject.cs" />
-    <Compile Include="Utilities\MethodCallTests.cs">
-      <SubType>Code</SubType>
-    </Compile>
-    <Compile Include="Utilities\ReturnValueUtilTests.cs">
-      <SubType>Code</SubType>
-    </Compile>
-  </ItemGroup>
-  <ItemGroup>
-    <ProjectReference Include="..\Rhino.Mocks.Tests.Model\Rhino.Mocks.Tests.Model.csproj">
-      <Project>{3078B943-10A5-41FA-A68A-7C4FC98506A0}</Project>
-      <Name>Rhino.Mocks.Tests.Model</Name>
-    </ProjectReference>
-    <ProjectReference Include="..\Rhino.Mocks\Rhino.Mocks 2.0.csproj">
-      <Name>Rhino.Mocks</Name>
-      <Project>{1E8FECC7-9E9B-4275-A938-D956F5E5D4F8}</Project>
-      <Package>{FAE04EC0-301F-11D3-BF4B-00C04F79EFBC}</Package>
-    </ProjectReference>
-  </ItemGroup>
-  <ItemGroup>
-    <Service Include="{B4F97281-0DBD-4835-9ED8-7DFB966E87FF}" />
-  </ItemGroup>
-  <ItemGroup>
-    <BootstrapperPackage Include="Microsoft.Net.Framework.2.0">
-      <Visible>False</Visible>
-      <ProductName>.NET Framework 2.0 %28x86%29</ProductName>
-      <Install>true</Install>
-    </BootstrapperPackage>
-    <BootstrapperPackage Include="Microsoft.Net.Framework.3.0">
-      <Visible>False</Visible>
-      <ProductName>.NET Framework 3.0 %28x86%29</ProductName>
-      <Install>false</Install>
-    </BootstrapperPackage>
-    <BootstrapperPackage Include="Microsoft.Net.Framework.3.5">
-      <Visible>False</Visible>
-      <ProductName>.NET Framework 3.5</ProductName>
-      <Install>false</Install>
-    </BootstrapperPackage>
-  </ItemGroup>
-  <ItemGroup>
-    <None Include="..\ayende-open-source.snk">
-      <Link>ayende-open-source.snk</Link>
-    </None>
-  </ItemGroup>
-  <Import Project="$(MSBuildBinPath)\Microsoft.CSharp.targets" />
->>>>>>> ef659c07
 </Project>